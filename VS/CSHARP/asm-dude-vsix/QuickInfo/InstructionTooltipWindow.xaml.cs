--- conflicted
+++ resolved
@@ -48,13 +48,8 @@
             this._foreground = foreground;
             this.InitializeComponent();
 
-<<<<<<< HEAD
             this.AsmSimGridExpander.Collapsed += (o, i) => { this.AsmSimGridExpanderNumeration.Visibility = Visibility.Collapsed; };
             this.AsmSimGridExpander.Expanded += (o, i) => { this.AsmSimGridExpanderNumeration.Visibility = Visibility.Visible; };
-=======
-            //this.AsmSimGridExpander.Collapsed += (o, i) => { this.AsmSimGridExpanderNumeration.Visibility = Visibility.Collapsed; };
-            //this.AsmSimGridExpander.Expanded += (o, i) => { this.AsmSimGridExpanderNumeration.Visibility = Visibility.Visible; };
->>>>>>> 011fe89e
         }
 
         private void CloseButton_Click(object sender, RoutedEventArgs e)
@@ -63,21 +58,13 @@
             this.Owner?.CloseToolTip();
             this.Session?.Dismiss();
             AsmDudeToolsStatic.Output_INFO("InstructionTooltipWindow:CloseButton_Click: owner and session are null");
-<<<<<<< HEAD
-        }
-
+        }
+        
         private void StackPanel_Click(object sender, RoutedEventArgs e)
         {
             AsmDudeToolsStatic.Output_INFO("InstructionTooltipWindow:StackPanel_Click");
         }
 
-        private void AsmSimExpander_Click(object sender, RoutedEventArgs e)
-        {
-            AsmDudeToolsStatic.Output_INFO("InstructionTooltipWindow:AsmSimExpander_Click");
-=======
->>>>>>> 011fe89e
-        }
-        
         private void AsmSimExpander_Click(object sender, RoutedEventArgs e)
         {
             AsmDudeToolsStatic.Output_INFO("InstructionTooltipWindow:AsmSimExpander_Click");
